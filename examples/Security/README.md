# Security Configuration Examples

This is a walkthough of various Kafka security configuration scenarios with example code in C#.

**Note:** WORK IN PROGRESS! I will hopefully get a chance to polish and add a Kerberos example soon.

For simplicity we're just going to be setting up a single broker and client, but we'll also make some notes along the way on what you'll need to do for more complex configurations. 

As you work through these instructions, you'll need to specify the names of your broker `{server_hostname}` and client `{client_hostname}` machines a number of times. Ideally, you will use the Fully Qualified Domain Name (FQDN) of the machines but if you haven't assigned hostnames to your machines, you can make do with IP addresses. If you are just experimenting and you're going to run the broker and client on the same machine, it's also ok to use `localhost` or `127.0.0.1` for both.

For further information, some good resources are:

- [https://github.com/edenhill/librdkafka/wiki/Using-SSL-with-librdkafka](https://github.com/edenhill/librdkafka/wiki/Using-SSL-with-librdkafka)
- [https://github.com/edenhill/librdkafka/wiki/Using-SASL-with-librdkafka](https://github.com/edenhill/librdkafka/wiki/Using-SASL-with-librdkafka)
- [https://kafka.apache.org/documentation/#security](https://kafka.apache.org/documentation/#security)
- [https://github.com/edenhill/librdkafka/blob/master/CONFIGURATION.md](https://github.com/edenhill/librdkafka/blob/master/CONFIGURATION.md)

## Example 1 - One-Way SSL/TLS 

- Exactly the same setup as an HTTPS connection to a website.
- Client verifies the identity of the broker - i.e. the client can be sure it is communicating with the intended broker, not an impersonator. i.e. safe from man-in-the-middle attacks.
- Communication is encrypted.
- Server **does not** verify the identity of the client (does not authenticate the client) - any client can connect to the server.

**Procedure:**



1. Create a *private key* / *public key certificate* pair for the broker:

    **Note:** You will need to repeat this step for every broker in your cluster.

    **Note:** We use the `keytool` utility that comes with Java for this task because it stores the generated key / certificate pair in a JKS container, as required by the broker.

    ```
    keytool -keystore server.keystore.jks -alias {server_hostname} -validity 365 -genkey -keyalg RSA
    ```

    This will:

    1. Create a new keystore `server.keystore.jks` in the current directory.
   
    1. Prompt you for a password to protect the keystore.

<<<<<<< HEAD
    1. Generate a new public/private key pair and prompt you for additional information that is required to make a *public key certificate*. In aggregate this information is referred to as the Distinguishing Name (DN).
        - You need to set the CN (the answer to the question 'What is your first and last name?') to `{server_hostname}`. None of the other 
=======
    1. Generate a new public/private key pair and prompt you for additional information that is required to make a *public key certificate*.
        - You should set the CN (the answer to the question 'What is your first and last name?') to `{server_hostname}`. None of the other 
>>>>>>> a58c28b6
        information is important for our purposes.

    1. Store the private key and self-signed public key certificate under the alias `{server_hostname}` in the keystore file.
        - you will be prompted for a password to protect this specific key / certificate pair in the keystore.

1. Create a Certificate Authority (CA) private key / root certificate:

    **Important Note:** Don't be tempted to simplify the configuration procedure by using self-signed certificates (avoiding the use of a CA) - this is not secure (is susceptible to man-in-the-middle attacks).

    ```
    openssl req -nodes -new -x509 -keyout ca-root.key -out ca-root.crt -days 365
    ```

    This will:

    1. Prompt you for information to put in the certificate. None of this is required for our purposes.

    2. Create a private key / self-signed public key cetificate pair where the private key isn't password protected. 

    3. If you would like to password protect the private key, omit the `-nodes` flag and you will be prompted for a password.


1. Sign the broker public key certificate:

    1. Generate a Certificate Signing Request (CSR) from the self-signed certificate you created in step 1 housed inside the server keystore file:

    ```
    keytool -keystore server.keystore.jks -alias {server_hostname} -certreq -file {server_hostname}_server.csr
    ```

    2. Use the CA key pair you generated in step 2 to create a CA signed certificate from the CSR you just created:

    ```
    openssl x509 -req -CA ca-root.crt -CAkey ca-root.key -in {server_hostname}_server.csr -out {server_hostname}_server.crt -days 365 -CAcreateserial 
    ```

    3. Import this signed certificate into your server keystore (over-writing the existing self-signed one). Before you can do this, you'll need to add the CA public key certificate as well:

    ```
    keytool -keystore server.keystore.jks -alias CARoot -import -file ca-root.crt
    keytool -keystore server.keystore.jks -alias {server_hostname} -import -file {server_hostname}_server.crt
    ```

1. Configure the broker and client

    You now have everything you need to configure the broker and client.

    Broker config:

    ```
    listeners=PLAINTEXT://{server_hostname}:9092,SSL://{server_hostname}:9093
    ssl.keystore.location=/path/to/keystore/file/server.keystore.jks
    ssl.keystore.type=JKS
    ssl.keystore.password=test1234
    ssl.key.password=test1234
    ```

    Confluent.Kafka config:

    ```
    var config = new Dictionary<string, object> 
    { 
        { "bootstrap.servers", "{server_hostname}:9093" },
        { "security.protocol", "SSL" },
        { "ssl.ca.location", @"C:\path\to\caroot\file\ca-root.crt" }
    }
    ```

## Example 2 - Two-Way SSL/TLS (Example 1 + SSL Client Authentication)

- Functionality provided by Example 1, plus:
<<<<<<< HEAD
- Server verifies the identity of the client (i.e. that the public key certificate provided by the client has been signed by a CA trusted by the server).
=======
- Server verifies identity of the client (that the public key certificate provided by the client has been signed by a CA trusted by the server).
>>>>>>> a58c28b6

**Procedure:**

1. Create a private key / public key certificate pair for the client: 

<<<<<<< HEAD
    The .NET client is not Java based and consequently doesn't use Java's JKS container format for storing private keys and certificates. We will use `openssl` to create the key / certificate pair for the client, not `keytool` as we did for the broker.

    The first step is to create a Certificate Signing Request (CSR). Note: there is no need to explicitly create a self signed certificate first as we did for the broker.
=======
    The .NET client is not Java based and consequently doesn't use Java's JKS container format for storing private keys and certificates. For the case of the client, we will use `openssl` to create the key / certificate pair, not `keytool`.

    The first step is to create a Certificate Signing Request (CSR). Note: there is no need to explicitly create a self signed certificate first.
>>>>>>> a58c28b6

    ```
    openssl req -newkey rsa:2048 -nodes -keyout {client_hostname}_client.key -out {client_hostname}_client.csr
    ```

<<<<<<< HEAD
    This will prompt you for the set of standard public key certificate field values. These are not important for our purposes. It is possible to set up ACLs based on the  you wish to later set ACLs based on their values (TODO: work through setting this up).
=======
    This will prompt you for the set of standard public key certificate field values. These are only important if you wish to later set ACLs based on their values (TODO: work through setting this up).
>>>>>>> a58c28b6

    You will also be prompted for a password. You can enter a blank password here, or set a password.

    Now you have the CSR, you can generate a CA signed certificate as follows:

    ```
    openssl x509 -req -CA ca-root.crt -CAkey ca-root.key -in {client_hostname}_client.csr -out {client_hostname}_client.crt -days 365 -CAcreateserial 
    ```

1. Create a truststore containing the ca-root.crt:

    The broker now requires access to the CA root certificate in order to check the validity of the certificate supplied by the client. Create a truststore  (another JKS container file) that contains the CA root certificate as follows:

    ```
    keytool -keystore server.truststore.jks -alias CARoot -import -file ca-root.crt
    ```

1. Configure the broker and client.

    Broker config:

    ```
    listeners=PLAINTEXT://{server_hostname}:9092,SSL://{server_hostname}:9093
    ssl.keystore.location=/path/to/keystore/file/server.keystore.jks
    ssl.keystore.type=JKS
    ssl.keystore.password=test1234
    ssl.key.password=test1234
    ssl.truststore.location=/path/to/truststore/file/server.truststore.jks
    ssl.truststore.type=JKS
    ssl.truststore.password=test1234
    ssl.client.auth=required
    ```

    Confluent.Kafka config:

    ```
    var mutualAuthConfig = new Dictionary<string, object> 
    { 
        { "bootstrap.servers", "{server_hostname}:9093" },
        { "security.protocol", "SSL" },
        { "ssl.ca.location", "@"C:\path\to\caroot\file\ca-root.crt" },
        { "ssl.certificate.location", "@"C:\path\to\client\certificate\file\{client_hostname}_client.crt" },
        { "ssl.key.location", "@"C:\path\to\client\key\file\{client_hostname}_client.key" },
    };
    ```

## Example 3 - Example 2 + SASL Plain Authentication

**Procedure:**

TODO


## Example 3 - Example 2 + SASL Kerberos Authentication

**Procedure:**

TODO<|MERGE_RESOLUTION|>--- conflicted
+++ resolved
@@ -42,13 +42,8 @@
    
     1. Prompt you for a password to protect the keystore.
 
-<<<<<<< HEAD
     1. Generate a new public/private key pair and prompt you for additional information that is required to make a *public key certificate*. In aggregate this information is referred to as the Distinguishing Name (DN).
         - You need to set the CN (the answer to the question 'What is your first and last name?') to `{server_hostname}`. None of the other 
-=======
-    1. Generate a new public/private key pair and prompt you for additional information that is required to make a *public key certificate*.
-        - You should set the CN (the answer to the question 'What is your first and last name?') to `{server_hostname}`. None of the other 
->>>>>>> a58c28b6
         information is important for our purposes.
 
     1. Store the private key and self-signed public key certificate under the alias `{server_hostname}` in the keystore file.
@@ -120,35 +115,22 @@
 ## Example 2 - Two-Way SSL/TLS (Example 1 + SSL Client Authentication)
 
 - Functionality provided by Example 1, plus:
-<<<<<<< HEAD
+
 - Server verifies the identity of the client (i.e. that the public key certificate provided by the client has been signed by a CA trusted by the server).
-=======
-- Server verifies identity of the client (that the public key certificate provided by the client has been signed by a CA trusted by the server).
->>>>>>> a58c28b6
 
 **Procedure:**
 
 1. Create a private key / public key certificate pair for the client: 
 
-<<<<<<< HEAD
     The .NET client is not Java based and consequently doesn't use Java's JKS container format for storing private keys and certificates. We will use `openssl` to create the key / certificate pair for the client, not `keytool` as we did for the broker.
 
     The first step is to create a Certificate Signing Request (CSR). Note: there is no need to explicitly create a self signed certificate first as we did for the broker.
-=======
-    The .NET client is not Java based and consequently doesn't use Java's JKS container format for storing private keys and certificates. For the case of the client, we will use `openssl` to create the key / certificate pair, not `keytool`.
-
-    The first step is to create a Certificate Signing Request (CSR). Note: there is no need to explicitly create a self signed certificate first.
->>>>>>> a58c28b6
 
     ```
     openssl req -newkey rsa:2048 -nodes -keyout {client_hostname}_client.key -out {client_hostname}_client.csr
     ```
 
-<<<<<<< HEAD
     This will prompt you for the set of standard public key certificate field values. These are not important for our purposes. It is possible to set up ACLs based on the  you wish to later set ACLs based on their values (TODO: work through setting this up).
-=======
-    This will prompt you for the set of standard public key certificate field values. These are only important if you wish to later set ACLs based on their values (TODO: work through setting this up).
->>>>>>> a58c28b6
 
     You will also be prompted for a password. You can enter a blank password here, or set a password.
 
