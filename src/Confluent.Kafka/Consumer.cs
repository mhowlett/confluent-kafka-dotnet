--- conflicted
+++ resolved
@@ -265,7 +265,6 @@
                 ? Consume<TKey, TValue>(timeout.TotalMillisecondsAsInt(), keyDeserializer, valueDeserializer) // fast path for simple case
                 : Consume(timeout.TotalMillisecondsAsInt());
 
-<<<<<<< HEAD
 
         /// <summary>
         ///     Commits an offset based on the topic/partition/offset of a ConsumeResult.
@@ -297,8 +296,6 @@
 
             Commit(new [] { new TopicPartitionOffset(result.TopicPartition, result.Offset + 1) });
         }
-=======
->>>>>>> fcc92f08
     }
 
 
